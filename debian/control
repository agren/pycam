--- conflicted
+++ resolved
@@ -3,29 +3,16 @@
 Priority: optional
 Maintainer: Lars Kruse <devel@sumpfralle.de>
 Build-Depends: python, debhelper (>= 9), dh-python, help2man,
-<<<<<<< HEAD
  python3-opengl, python3-numpy, python3-setuptools, python3-flake8,
  python3-pytest
-Standards-Version: 3.9.6
-=======
- python-opengl, python-numpy, python-setuptools, python-flake8,
- python-pytest
 Standards-Version: 3.9.8
->>>>>>> 423113e4
 Homepage: https://github.com/SebKuzminsky/pycam
 
 Package: pycam
 Architecture: all
-<<<<<<< HEAD
 Depends: python3-gi, python3-opengl, python3-numpy,
  python3-setproctitle, python3-yaml, inkscape, pstoedit, librecad-data,
  ${misc:Depends}, ${python3:Depends}
-=======
-Depends: python-gtk2, python-opengl, python-gtkglext1, python-rsvg,
- python-enum34, python-gobject-2, python-numpy, python-setproctitle,
- inkscape, pstoedit, librecad-data, ${misc:Depends}, ${python:Depends}
-Recommends: python-guppy
->>>>>>> 423113e4
 Description: CAM program & Python library for generating toolpaths
  PyCAM is a toolpath generator for 3 axis machines. The generated
  GCode can be used with LinuxCNC and other machine controllers.
