--- conflicted
+++ resolved
@@ -18,14 +18,10 @@
 along with PyCAM.  If not, see <http://www.gnu.org/licenses/>.
 """
 
-<<<<<<< HEAD
 __all__ = ["Cutters", "Exporters", "Geometry", "Gui", "Importers",
         "PathGenerators", "PathProcessors", "Plugins", "Utils"]
 
 VERSION = "0.6.1-dev"
-=======
-VERSION = "0.6-svn"
 
 FILTER_CONFIG = (("Config files", "*.conf"),)
-HELP_WIKI_URL = "http://sourceforge.net/apps/mediawiki/pycam/index.php?title=%s"
->>>>>>> 971a29ef
+HELP_WIKI_URL = "http://sourceforge.net/apps/mediawiki/pycam/index.php?title=%s"