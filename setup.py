#!/usr/bin/env python
# -*- coding: utf-8 -*-
"""
Copyright 2010 Lars Kruse <devel@sumpfralle.de>
Copyright 2010 Arthur Magill

This file is part of PyCAM.

PyCAM is free software: you can redistribute it and/or modify
it under the terms of the GNU General Public License as published by
the Free Software Foundation, either version 3 of the License, or
(at your option) any later version.

PyCAM is distributed in the hope that it will be useful,
but WITHOUT ANY WARRANTY; without even the implied warranty of
MERCHANTABILITY or FITNESS FOR A PARTICULAR PURPOSE.  See the
GNU General Public License for more details.

You should have received a copy of the GNU General Public License
along with PyCAM.  If not, see <http://www.gnu.org/licenses/>.
"""

try:
    from setuptools import setup
except ImportError:
    from distutils.core import setup

import glob
import os.path
import sys
import shutil

from pycam import VERSION

BASE_DIR = os.path.realpath(os.path.abspath(os.path.dirname(__file__)))

WINDOWS_START_SCRIPT = os.path.join("scripts", "pycam-loader.py")
DEFAULT_START_SCRIPT = os.path.join("scripts", "pycam")

# we don't want to include the windows postinstall script in other installers
is_windows_installer = "bdist_wininst" in sys.argv or "bdist_msi" in sys.argv

if is_windows_installer:
    shutil.copy2(os.path.join(BASE_DIR, DEFAULT_START_SCRIPT),
                 os.path.join(BASE_DIR, WINDOWS_START_SCRIPT))
    PLATFORM_SCRIPTS = [WINDOWS_START_SCRIPT,
                        os.path.join("scripts", "pycam_win32_postinstall.py")]
else:
    PLATFORM_SCRIPTS = [DEFAULT_START_SCRIPT]


setup(
    name="pycam",
    version=VERSION,
    license="GPL v3",
    description="Open Source CAM - Toolpath Generation for 3-Axis CNC machining",
    author="Lars Kruse",
    author_email="devel@sumpfralle.de",
    provides=["pycam"],
    requires=["ode", "gtk", "gtk.gtkgl", "OpenGL"],
    url="http://sourceforge.net/projects/pycam",
    download_url="http://sourceforge.net/projects/pycam/files",
    keywords=["3-axis", "cnc", "cam", "toolpath", "machining", "g-code"],
    long_description="""IMPORTANT NOTE: Please read the list of requirements:
http://sourceforge.net/apps/mediawiki/pycam/index.php?title=Requirements
Basically you will need Python, GTK and OpenGL.

Windows: select Python 2.5 in the following dialog.
""",
    # full list of classifiers at:
    #   http://pypi.python.org/pypi?:action=list_classifiers
    classifiers=[
        "Programming Language :: Python",
        "Programming Language :: Python :: 2",
        "Development Status :: 4 - Beta",
        "License :: OSI Approved :: GNU General Public License (GPL)",
        "Topic :: Scientific/Engineering",
        "Environment :: Win32 (MS Windows)",
        "Environment :: X11 Applications :: GTK",
        "Intended Audience :: Manufacturing",
        "Operating System :: Microsoft :: Windows",
        "Operating System :: MacOS :: MacOS X",
        "Operating System :: POSIX",
    ],
    packages=[
        "pycam",
        "pycam.Cutters",
        "pycam.Exporters",
        "pycam.Exporters.GCode",
        "pycam.Geometry",
        "pycam.Gui",
        "pycam.Importers",
        "pycam.PathGenerators",
        "pycam.PathProcessors",
        "pycam.Physics",
        "pycam.Plugins",
        "pycam.Simulation",
        "pycam.Toolpath",
        "pycam.Utils",
    ],
    scripts=PLATFORM_SCRIPTS,
    data_files=[("share/pycam/doc", [
<<<<<<< HEAD
            "COPYING.TXT",
            "INSTALL.TXT",
            "LICENSE.TXT",
            "README.md",
            "Changelog",
            "release_info.txt"]),
=======
        "COPYING.TXT",
        "INSTALL.TXT",
        "LICENSE.TXT",
        "README.TXT",
        "Changelog",
        "release_info.txt"]),
>>>>>>> f4f28403
        ("share/pycam/ui", glob.glob(os.path.join("share", "ui", "*"))),
        ("share/pycam/fonts", glob.glob(os.path.join("share", "fonts", "*"))),
        ("share/pycam", [os.path.join("share", "pycam.ico"),
                         os.path.join("share", "misc", "DXF.gpl")]),
        ("share/pycam/samples", glob.glob(os.path.join("samples", "*"))),
    ],
)

if is_windows_installer:
    os.remove(os.path.join(BASE_DIR, WINDOWS_START_SCRIPT))

# vim: tabstop=4 expandtab shiftwidth=4 softtabstop=4<|MERGE_RESOLUTION|>--- conflicted
+++ resolved
@@ -100,21 +100,12 @@
     ],
     scripts=PLATFORM_SCRIPTS,
     data_files=[("share/pycam/doc", [
-<<<<<<< HEAD
-            "COPYING.TXT",
-            "INSTALL.TXT",
-            "LICENSE.TXT",
-            "README.md",
-            "Changelog",
-            "release_info.txt"]),
-=======
         "COPYING.TXT",
         "INSTALL.TXT",
         "LICENSE.TXT",
-        "README.TXT",
+        "README.md",
         "Changelog",
         "release_info.txt"]),
->>>>>>> f4f28403
         ("share/pycam/ui", glob.glob(os.path.join("share", "ui", "*"))),
         ("share/pycam/fonts", glob.glob(os.path.join("share", "fonts", "*"))),
         ("share/pycam", [os.path.join("share", "pycam.ico"),
