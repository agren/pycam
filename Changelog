<<<<<<< HEAD
Version 0.7.0 - 2017-12-??
 * switch to Python3 (removing support for Python2)
 * switch to GTK3 (from GTK2)
 * switch OpenGL widget from GtkGLext to GLArea (part of GKT3)
 * switch to new internal data handling
 * enable loading and saving the workspace state (was disabled during v0.6.x)
 * non-interactive batch processing allows scripted toolpath operations
=======
Version 0.6.3 - ???
 * Fix import of DXF files with full-circle holes (github #112).
 * Fix import of DXF files with bezier curves (github #116).
 * Fix import of DXF with closed LWPOLYLINE.
 * Fix line number reporting in CXFImporter.
 * Fix python2/3 compatibility in CXFImporter.
 * Better tests.
>>>>>>> 423113e4

Version 0.6.2 - 2017-10-27
 * Bounds: disable percent-based controls for zero-dimensions
 * fix toolpath grid operation (issue #45)
 * prevent negative bounding box dimensions
 * additional dependency 'enum34' (only relevant for Python2)

Version 0.6.1 - 2017-03-11
 * GCode: limit vertical feedrate (maximum speed of plunge move)
 * removed experimental support for ODE
  * the ODE library seems to be not actively developed anymore
 * removed obsolete support for psyco
 * prepared code for Python3
  * Python2-only dependencies are still required
 * updated help locations (from the old wiki to the new documentation website)

Version 0.6.0 - 2017-02-18
 * greatly improved OpenGL visualization (contributed by Mattes)
 * DXF importer:
  * added bezier support for POLYLINE and LWPOLYLINE
 * modularization of most features
 * many more new features

Version 0.5.1 - 2011-06-13
 * added extrusion for 2D models
 * 2D projection of multi-layered 2D models
 * significantly improved performance of 3D visualization
 * fixed "help" links for Windows users
 * added GTK theme with a native look&feel for Windows
 * improved detection of library locations for Windows package
 * added file type associations (mime) to the debian package
 * minor bugs fixed

Version 0.5 - 2011-03-28
 * Toolpaths:
  * added adaptive positioning for DropCutter strategy (improves precision)
  * allow conventional/climb milling style for ContourFollow and Engrave strategies
  * added a very simple "pocketing" mode for 2D models
  * added toolpath cropping 
  * added toolpath grid pattern: clone a single toolpath in rows and columns
  * unify DropCutter behaviour for models that are higher than the defined bounding box
  * more efficient tool moves for Engraving
 * Model handling:
  * added support for simple multi-layered 2D models
  * added 2D projection of 3D models
  * added automatic repair of inconsistent polygon winding (inside/outside detection)
  * automatically distributed support bridges can now be placed at corners or edges
 * GCode:
  * added basic support for "touch off" and length compensated tool change
  * GCode positioning precision (number of digits) is configurable
  * the default filename extension for exported GCode files is now configurable
 * Visualization:
  * changed "simulation mode" for visualizing the machine moves (before: material removal)
  * visualize toolpath moves up to safety height properly
  * the scroll wheel now behaves similarly to Inkscape's interface (pan and zoom)
  * optional visualization of toolpath direction
  * visualize "inside" polygons (holes) via partial transparency
 * Usability:
  * added a configuration setting for automatically loading a custom task settings file on startup
  * added a simple "undo" feature for reversing model manipulations
  * enabled drag'n'drop for loading models
  * visibility of 3D view items is now configurable in the 3D window
   * via a button and via the context menu
  * added copy/paste of model to and from the clipboard
 * Distributed processing:
  * parallel and distributed processing is configurable in a dialog
  * improved stability of remote processing: disconnected nodes should not cause problems anymore
 * Miscellaneous:
  * added support for single-line fonts text (based on fonts from QCAD)
  * support non-local file handling (e.g. http, ...)
  * added support for more DXF features:
   * 2D: LWPOLYLINE, POLYLINE, CIRCLE, ARC, TEXT, MTEXT
   * 3D: 3DFACE
  * added support for EPS/PS contour files
  * fixed offset of SVG export
 * noteworthy changes:
  * bounding box for 2D models must be _above_ the model (before: below or above)
  * simulation mode: the stock material removal simulation was removed

Version 0.4.0.1 - 2010-10-24
 * disabled parallel processing for Windows standalone executable
   (a real fix will follow later)

Version 0.4 - 2010-10-19
 * use all available CPU cores for parallel processing
  * this requires at least Python 2.6 or the "python-multiprocessing" package
 * a standalone windows executable is available (experimental)
 * added an improved contour toolpath strategy (ContourFollow)
  * see http://fab.senselab.org/node/43
 * added options for conventional/climb milling
 * added automatic support grid distribution for contour models
 * allow to reverse the direction of a 2D contour model
 * beautification of the process name (via python-setproctitle)
 * added experimental cluster processing (server mode)
 * added G61/64 GCode settings for path precision
 * Usability:
  * added optional "orthogonal" view (instead of perspective)
  * added a "recent files" item to the file menu
  * added the transparency (alpha) component to all configurable colors
  * added "remaining time" estimation for all operations
  * pre-select output filenames of "Save as" dialogs based on the name of the model file
 * Bugs fixed:
  * SVG import: work around a bug in pstoedit (shipped with Ubuntu Lucid)
  * fixed various problems with the support grid

Version 0.3 - 2010-08-16
 * added support for importing contour paths from SVG files (requires Inkscape and pstoedit)
 * added basic support for importing simple DXF contour files
 * added support for engravings (along the lines of a contour model)
 * added a feature-complete commandline interface
 * integrated "help" links pointing to the wiki
 * improved OpenGL lighting (contributed by imyrek)
 * improved flexibility of the support grid layout:
  * allow non-square profiles for the support grid
  * added ability to create support grids with different x/y grid distance
  * added x/y offsets to support grid options
 * added 3D view movement and rotation with a keyboard in addition to the mouse
 * added optional support for the Psyco just-in-time compiler
 * information about the toolpath settings are stored as comments in GCode files
 * added a log window
 * switched default tool size from radius to diameter
 * improved progress bar responsiveness
 * fixed first movement in GCode: go up to safety height before moving to the side
 * fixed model orientation of STL files created by Art of Illusion
 * fixed performance issue when using a support grid
 * fixed empty toolpath after transforming the model
 * fixed various minor bugs of the toolpath generator
 * fixed rounded corners (see GCode G61)

Version 0.2.5 - 2010-06-10
 * added support bridges for holding the object during cutting
 * calculate the estimated machine time for each toolpath
 * changing the unit (mm/inch) now opens a dialog for scaling the model,
   processing dimensions or tool dimensions accordingly
 * remove unnecessary moves to safety height
 * changed name of configuration setting "overlap" to "overlap_percent"
   (you may need to change this name in your custom config files)

Version 0.2.4 - 2010-04-12
 * added a simple simulation mode for visualizing the material penetration of a toolpath
 * join tangential moves (removes the inner points in a colinear set of adjacent path points)
 * fixed careless import of Tkinter
 * added missing INSTALL.TXT to source package
 * fixed typo that breaks PyCAM for Python 2.6

Version 0.2.3 - 2010-04-05
 * GUI change: tool and process settings can be combined into tasks
 * store configured settings to a file in the user's home directory
 * added "material allowance" support for non-ODE calculations
 * added export of LinuxCNC tool definitions
 * added a warning dialog (GUI) for missing dependencies during startup (especially useful for Windows)
 * improved GUI for model scaling
 * allow to configure if the tool should move inside/along/around the boundary limits
 * fixed "overlap" calculation
 * prevent invalid input values (zero tool radius, ...)
 * fixed a bug that could rarely cause eternal loops of the PushCutter
 * reduced memory consumption of toolpaths for python 2.6 or above
 * disabled ODE as the default computation backend (due to this bug:
   http://sourceforge.net/tracker/?func=detail&aid=2973876&group_id=24884&atid=382799)

Version 0.2.2 - 2010-03-17
 * added a graphical installer for Windows (via distutils)
 * fixed broken commandline parameter "--template"
 * added workaround for ODE collision detection, that is broken under specific circumstances
 * fixed hang with PushCutter and ODE on Windows
 * fixed "division by zero" error in non-ODE mode
 * allow to disable ODE via commandline option
 * bugs fixed in cylindrical and toroidal cutter when using dropcutter on horizontal triangles
 * fixed "setup.py" for distutils packaging (contributed by Arthur Magill)

Version 0.2.1 - 2010-03-09
 * fixed code that depended on GTK 2.16 (instead of 2.12)
 * view settings "light", "shadow" and "polygon fill" are now configurable
 * documented version problems with Debian "Lenny" and Ubuntu (before "Karmic")

Version 0.2 - 2010-03-04
 * added an alternative GTK interface with additional features:
  * configurable 3D view settings: model / toolpath / axis / drill progress / frame rate / colors
  * manipulation of the model: rotation, flip, swap, scale, move
  * saving the model to an ascii STL file
  * load/save processing settings from/to a file
  * handling of multiple processing templates (e.g. "Rough", "Semi-finish" and "Finish")
  * configure "material allowance" for a minimum distance between drill and model
  * configure the "safety height" for the machine
  * allow to manage and export (gcode) multiple toolpaths at once
  * based on GtkGlExt (for OpenGL)
  * visualize invalid processing setting combinations
  * configure "overlap" instead of "lines" and "samples"
  * configure "maximum step down" instead of "layers"
  * show a progress bar during calculations
  * basic lighting for the OpenGL view
 * improved performance by (optionally) using the "Open Dynamics Engine" (ODE) for
   collision detection

Version 0.1.11b - 2010-02-25
 * fix minor release mistake (missing "STLExporter")

Version 0.1.11 - 2010-02-19
 * fix detection of binary STL
 * added Simulation mode
 * ignore invalid triangles (caused by high-resolotion models)
 * automatic boundary fits to the model
 * add ubuntu specific note
 * code cleanups

Version 0.1.10 - 2009-07-13
 * support binary STL
 * close contours

Version 0.1.9 - 2009-06-18
 * linux compatibility
 * integrated kdtree
 * fix speedup shortcuts

Version 0.1.8 - 2009-04-14
 * some feature requests
 * fixes by Dan Falck
 * fix bug in torus-point intersection
 * specify model in cfg
 * fixed opengl representation
 * update tests

Version 0.1.7b - 2009-02-10
 * fix glutInit bug

Version 0.1.7 - 2009-01-27
 * another try at fixing PushCutter
 * remove MGED exporter

Version 0.1.6b - 2009-01-15
 * fix save
 * follow api updates
 * fix gcode parameter strings

Version 0.1.6 - 2009-01-14
 * fix verticals intersection
 * add ContourCutter
 * guard against float division
 * add x/y direction
 * add ContourCutter
 * minor layout improvements
 * make speed configurable
 * enable command line driven operation
 * debug output
 * SVG output

Version 0.1.5 - 2008-11-26
 * add direction switch
 * add reading pre-model default values from config file
 * fix verticals in DropCutter

Version 0.1.4 - 2008-11-16
 * make tool come outside the stock while cutting
 * make safety height higher than stock

Version 0.1.3 - 2008-09-17
 * fix redraw

Version 0.1.2 - 2008-09-11
 * added unit option mm/in
 * fix coordinate system for Art of Illusion exported STL files
 * added view control buttons
 * added bounding box calculation

Version 0.1.1 - 2008-09-01
 * second release

Version 0.1 - 2008-08-29
 * initial release<|MERGE_RESOLUTION|>--- conflicted
+++ resolved
@@ -1,4 +1,3 @@
-<<<<<<< HEAD
 Version 0.7.0 - 2017-12-??
  * switch to Python3 (removing support for Python2)
  * switch to GTK3 (from GTK2)
@@ -6,7 +5,7 @@
  * switch to new internal data handling
  * enable loading and saving the workspace state (was disabled during v0.6.x)
  * non-interactive batch processing allows scripted toolpath operations
-=======
+
 Version 0.6.3 - ???
  * Fix import of DXF files with full-circle holes (github #112).
  * Fix import of DXF files with bezier curves (github #116).
@@ -14,7 +13,6 @@
  * Fix line number reporting in CXFImporter.
  * Fix python2/3 compatibility in CXFImporter.
  * Better tests.
->>>>>>> 423113e4
 
 Version 0.6.2 - 2017-10-27
  * Bounds: disable percent-based controls for zero-dimensions
